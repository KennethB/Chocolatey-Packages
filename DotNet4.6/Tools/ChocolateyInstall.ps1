--- conflicted
+++ resolved
@@ -1,13 +1,6 @@
-<<<<<<< HEAD
-$test = (Get-ItemProperty -Path 'HKLM:\SOFTWARE\Microsoft\NET Framework Setup\NDP\v4\Full').Release
-if (!($test -eq $null) -and ($test -ge 393295))
-{
-    Write-Host "Microsoft .NET Framework 4.6 is already installed on your machine."
-=======
 Function IsInstalled {
     $ver = (Get-ItemProperty -Path 'HKLM:\SOFTWARE\Microsoft\NET Framework Setup\NDP\v4\Full').Release
     return (!($ver -eq $null) -and ($ver -ge 393295))
->>>>>>> e0238323
 }
 
 if (IsInstalled) {
@@ -16,11 +9,7 @@
 else {
     $packageName = 'DotNet46'
     $installerType = 'exe'
-<<<<<<< HEAD
-    $32BitUrl  = 'http://download.microsoft.com/download/1/4/A/14A6C422-0D3C-4811-A31F-5EF91A83C368/NDP46-KB3045560-Web.exe'
-=======
     $Url = 'http://download.microsoft.com/download/C/3/A/C3A5200B-D33C-47E9-9D70-2F7C65DAAD94/NDP46-KB3045557-x86-x64-AllOS-ENU.exe'
->>>>>>> e0238323
     $silentArgs = "/Passive /NoRestart /Log ""$env:temp\net46.log"""
     $validExitCodes = @(
         0, # success
